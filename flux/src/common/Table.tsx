--- conflicted
+++ resolved
@@ -126,7 +126,6 @@
                 const { name, type } = getSourceNameAndType(row.original);
                 return (
                   <Link
-<<<<<<< HEAD
                     routeName="source"
                     params={{
                       pluralName: PluralName(type),
@@ -134,10 +133,6 @@
                       type,
                       name,
                     }}
-=======
-                    routeName={`/flux/sources/:type/:namespace/:name`}
-                    params={{ namespace: row.original.jsonData.metadata.namespace, type, name }}
->>>>>>> 1850919a
                   >
                     {name}
                   </Link>
