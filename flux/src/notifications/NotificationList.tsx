import {
  Link,
  SectionBox,
  SectionFilterHeader,
} from '@kinvolk/headlamp-plugin/lib/components/common';
import { makeCustomResourceClass } from '@kinvolk/headlamp-plugin/lib/lib/k8s/crd';
import { useFilterFunc } from '@kinvolk/headlamp-plugin/lib/Utils';
import { Box } from '@mui/material';
import { NotSupported } from '../checkflux';
import Table from '../common/Table';
<<<<<<< HEAD
import { NameLink } from '../helpers';
=======
import React from 'react';
>>>>>>> c05c73f0

const notificationGroup = 'notification.toolkit.fluxcd.io';
const notificationVersion = 'v1beta3';

export function alertNotificationClass() {
  return makeCustomResourceClass({
    apiInfo: [{ group: notificationGroup, version: notificationVersion }],
    isNamespaced: true,
    singularName: 'alert',
    pluralName: 'alerts',
  });
}

export function providerNotificationClass() {
  return makeCustomResourceClass({
    apiInfo: [{ group: notificationGroup, version: notificationVersion }],
    isNamespaced: true,
    singularName: 'provider',
    pluralName: 'providers',
  });
}

export function receiverNotificationClass() {
  return makeCustomResourceClass({
    apiInfo: [{ group: notificationGroup, version: notificationVersion }],
    isNamespaced: true,
    singularName: 'receiver',
    pluralName: 'receivers',
  });
}

export function Notifications() {
  return (
    <>
      <Alerts />
      <Providers />
      <Receivers />
    </>
  );
}

function Alerts() {
  const filterFunction = useFilterFunc();
  const [resources, setResources] = React.useState(null);
  const [error, setError] = React.useState(null);

  alertNotificationClass().useApiList(setResources, setError);

  return (
    <SectionBox title={<SectionFilterHeader title="Alerts" />}>
      {error?.status === 404 && <NotSupported typeName="Alerts" />}
      <Table
<<<<<<< HEAD
        detailRoute="notification"
        data={alerts}
=======
        data={resources}
>>>>>>> c05c73f0
        columns={[
          NameLink(alertNotificationClass()),
          'namespace',
          {
            header: 'Severity',
            accessorFn: item => item?.jsonData?.spec.eventSeverity,
          },
          {
            header: 'Provider Ref',
            accessorFn: item =>
              item?.jsonData.spec.providerRef && (
                <Link
                  routeName="notification"
                  params={{
                    name: item?.jsonData?.spec?.providerRef?.name,
                    namespace: item?.metadata.namespace,
                    pluralName: 'providers',
                  }}
                >
                  {item?.jsonData?.spec?.providerRef?.name}
                </Link>
              ),
          },
          {
            header: 'Event Sources',
            accessorFn: item =>
              item?.jsonData.spec?.eventSources
                .map(source => `${source.kind}/${source.name}`)
                .join(', '),
          },
          {
            header: 'Summary',
            accessorFn: item => item?.jsonData?.spec.summary,
          },
        ]}
        filterFunction={filterFunction}
      />
    </SectionBox>
  );
}

function Providers() {
  const filterFunction = useFilterFunc();
  const [resources, setResources] = React.useState(null);
  const [error, setError] = React.useState(null);

  providerNotificationClass().useApiList(setResources, setError);

  return (
    <SectionBox title="Providers">
      {error?.status === 404 && <NotSupported typeName="Providers" />}
      <Table
        data={resources}
        columns={[
          {
            header: 'Name',
            accessorKey: 'metadata.name',
            Cell: ({ row: { original: item } }) => (
              <Link
                routeName="notification"
                params={{
                  name: item.metadata.name,
                  namespace: item.metadata.namespace,
                  pluralName: 'providers',
                }}
              >
                {item?.jsonData?.metadata.name}
              </Link>
            ),
          },
          {
            header: 'Namespace',
            accessorFn: item => (
              <Link
                routeName="namespace"
                params={{
                  name: item.metadata.namespace,
                }}
              >
                {item.metadata.namespace}
              </Link>
            ),
          },
          {
            header: 'certSecretRef',
            accessorFn: item =>
              (item.jsonData.spec.certSecretRef &&
                JSON.stringify(item.jsonData.spec.certSecretRef)) ||
              '-',
          },
          {
            header: 'Interval',
            accessorFn: item => item.jsonData.spec.interval || '-',
          },
          {
            header: 'Timeout',
            accessorFn: item => item.jsonData.spec.timeout || '-',
          },
          {
            header: 'Address',
            accessorFn: item => item.jsonData.spec.address || '-',
          },
          {
            header: 'channel',
            accessorFn: item => item.jsonData.spec.channel,
          },
          {
            header: 'Type',
            accessorFn: item => item.jsonData.spec.type,
          },
          {
            header: 'Username',
            accessorFn: item => item.jsonData.spec.username || '-',
          },
          {
            header: 'Proxy',
            accessorFn: item => item.jsonData.spec.proxy || '-',
          },
        ]}
        filterFunction={filterFunction}
      />
    </SectionBox>
  );
}

function Receivers() {
  const filterFunction = useFilterFunc();
  const [resources, setResources] = React.useState(null);
  const [error, setError] = React.useState(null);

  receiverNotificationClass().useApiList(setResources, setError);

  return (
    <SectionBox title="Receivers">
      {error?.status === 404 && <NotSupported typeName="Receivers" />}
      <Table
        data={resources}
        columns={[
          {
            header: 'Name',
            accessorKey: 'metadata.name',
            Cell: ({ row: { original: item } }) => (
              <Link
                routeName="notification"
                params={{
                  name: item.metadata.name,
                  namespace: item.metadata.namespace,
                  pluralName: 'receivers',
                }}
              >
                {item.jsonData.metadata.name}
              </Link>
            ),
          },
          {
            header: 'Namespace',
            accessorKey: 'metadata.namespace',
            Cell: ({ row: { original: item } }) => (
              <Link
                routeName="namespace"
                params={{
                  name: item.metadata.namespace,
                }}
              >
                {item.metadata.namespace}
              </Link>
            ),
          },
          {
            header: 'Type',
            accessorFn: item => item.jsonData.spec.type,
          },
          { header: 'Events', accessorFn: item => item.jsonData.spec.events },
          {
            header: 'Interval',
            accessorFn: item => item.jsonData.spec.interval,
          },
          {
            header: 'Resources',
            accessorFn: item =>
              item.jsonData.spec?.resources &&
              item.jsonData.spec.resources.map(obj => (
                <Box>{JSON.stringify(obj).replace(/"/g, '')}</Box>
              )),
          },
          {
            header: 'Secret Ref',
            accessorFn: item =>
              item.jsonData.spec.secretRef && (
                <Link
                  routeName="secret"
                  params={{
                    name: item.jsonData.spec.secretRef.name,
                    namespace: item.metadata.namespace,
                  }}
                >
                  {item.jsonData.spec.secretRef.name}
                </Link>
              ),
          },
        ]}
        filterFunction={filterFunction}
      />
    </SectionBox>
  );
}<|MERGE_RESOLUTION|>--- conflicted
+++ resolved
@@ -6,13 +6,10 @@
 import { makeCustomResourceClass } from '@kinvolk/headlamp-plugin/lib/lib/k8s/crd';
 import { useFilterFunc } from '@kinvolk/headlamp-plugin/lib/Utils';
 import { Box } from '@mui/material';
+import React from 'react';
 import { NotSupported } from '../checkflux';
 import Table from '../common/Table';
-<<<<<<< HEAD
 import { NameLink } from '../helpers';
-=======
-import React from 'react';
->>>>>>> c05c73f0
 
 const notificationGroup = 'notification.toolkit.fluxcd.io';
 const notificationVersion = 'v1beta3';
@@ -65,12 +62,7 @@
     <SectionBox title={<SectionFilterHeader title="Alerts" />}>
       {error?.status === 404 && <NotSupported typeName="Alerts" />}
       <Table
-<<<<<<< HEAD
-        detailRoute="notification"
-        data={alerts}
-=======
         data={resources}
->>>>>>> c05c73f0
         columns={[
           NameLink(alertNotificationClass()),
           'namespace',
