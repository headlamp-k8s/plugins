import {
  Link,
  SectionBox,
  SectionFilterHeader,
} from '@kinvolk/headlamp-plugin/lib/components/common';
import { makeCustomResourceClass } from '@kinvolk/headlamp-plugin/lib/lib/k8s/crd';
import { useFilterFunc } from '@kinvolk/headlamp-plugin/lib/Utils';
import { Box } from '@mui/material';
import React from 'react';
import { NotSupported } from '../checkflux';
import Table from '../common/Table';
<<<<<<< HEAD
import { NameLink } from '../helpers';
import React from 'react';
=======
>>>>>>> 899ebe01

const notificationGroup = 'notification.toolkit.fluxcd.io';
const notificationVersion = 'v1beta3';

export function alertNotificationClass() {
  return makeCustomResourceClass({
    apiInfo: [{ group: notificationGroup, version: notificationVersion }],
    isNamespaced: true,
    singularName: 'alert',
    pluralName: 'alerts',
  });
}

export function providerNotificationClass() {
  return makeCustomResourceClass({
    apiInfo: [{ group: notificationGroup, version: notificationVersion }],
    isNamespaced: true,
    singularName: 'provider',
    pluralName: 'providers',
  });
}

export function receiverNotificationClass() {
  return makeCustomResourceClass({
    apiInfo: [{ group: notificationGroup, version: notificationVersion }],
    isNamespaced: true,
    singularName: 'receiver',
    pluralName: 'receivers',
  });
}

export function Notifications() {
  return (
    <>
      <Alerts />
      <Providers />
      <Receivers />
    </>
  );
}

function Alerts() {
  const filterFunction = useFilterFunc();
  const [resources, setResources] = React.useState(null);
  const [error, setError] = React.useState(null);

  alertNotificationClass().useApiList(setResources, setError);

  if (error?.status === 404) {
    return <NotSupported typeName="Alerts" />;
  }

  return (
    <SectionBox title={<SectionFilterHeader title="Alerts" />}>
      <Table
        data={resources}
        columns={[
          NameLink(alertNotificationClass()),
          'namespace',
          {
            header: 'Severity',
            accessorFn: item => item?.jsonData?.spec.eventSeverity,
          },
          {
            header: 'Provider Ref',
            accessorFn: item =>
              item?.jsonData.spec.providerRef && (
                <Link
                  routeName="notification"
                  params={{
                    name: item?.jsonData?.spec?.providerRef?.name,
                    namespace: item?.metadata.namespace,
                    pluralName: 'providers',
                  }}
                >
                  {item?.jsonData?.spec?.providerRef?.name}
                </Link>
              ),
          },
          {
            header: 'Event Sources',
            accessorFn: item =>
              item?.jsonData.spec?.eventSources
                .map(source => `${source.kind}/${source.name}`)
                .join(', '),
          },
          {
            header: 'Summary',
            accessorFn: item => item?.jsonData?.spec.summary,
          },
        ]}
        filterFunction={filterFunction}
      />
    </SectionBox>
  );
}

function Providers() {
  const filterFunction = useFilterFunc();
  const [resources, setResources] = React.useState(null);
  const [error, setError] = React.useState(null);

  providerNotificationClass().useApiList(setResources, setError);

  if (error?.status === 404) {
    return <NotSupported typeName="Providers" />;
  }

  return (
    <SectionBox title="Providers">
      <Table
        data={resources}
        columns={[
          {
            header: 'Name',
            accessorKey: 'metadata.name',
            Cell: ({ row: { original: item } }) => (
              <Link
                routeName="notification"
                params={{
                  name: item.metadata.name,
                  namespace: item.metadata.namespace,
                  pluralName: 'providers',
                }}
              >
                {item?.jsonData?.metadata.name}
              </Link>
            ),
          },
          {
            header: 'Namespace',
            accessorFn: item => (
              <Link
                routeName="namespace"
                params={{
                  name: item.metadata.namespace,
                }}
              >
                {item.metadata.namespace}
              </Link>
            ),
          },
          {
            header: 'certSecretRef',
            accessorFn: item =>
              (item.jsonData.spec.certSecretRef &&
                JSON.stringify(item.jsonData.spec.certSecretRef)) ||
              '-',
          },
          {
            header: 'Interval',
            accessorFn: item => item.jsonData.spec.interval || '-',
          },
          {
            header: 'Timeout',
            accessorFn: item => item.jsonData.spec.timeout || '-',
          },
          {
            header: 'Address',
            accessorFn: item => item.jsonData.spec.address || '-',
          },
          {
            header: 'channel',
            accessorFn: item => item.jsonData.spec.channel,
          },
          {
            header: 'Type',
            accessorFn: item => item.jsonData.spec.type,
          },
          {
            header: 'Username',
            accessorFn: item => item.jsonData.spec.username || '-',
          },
          {
            header: 'Proxy',
            accessorFn: item => item.jsonData.spec.proxy || '-',
          },
        ]}
        filterFunction={filterFunction}
      />
    </SectionBox>
  );
}

function Receivers() {
  const filterFunction = useFilterFunc();
  const [resources, setResources] = React.useState(null);
  const [error, setError] = React.useState(null);

  receiverNotificationClass().useApiList(setResources, setError);

  if (error?.status === 404) {
    return <NotSupported typeName="Receivers" />;
  }

  return (
    <SectionBox title="Receivers">
      <Table
        data={resources}
        columns={[
          {
            header: 'Name',
            accessorKey: 'metadata.name',
            Cell: ({ row: { original: item } }) => (
              <Link
                routeName="notification"
                params={{
                  name: item.metadata.name,
                  namespace: item.metadata.namespace,
                  pluralName: 'receivers',
                }}
              >
                {item.jsonData.metadata.name}
              </Link>
            ),
          },
          {
            header: 'Namespace',
            accessorKey: 'metadata.namespace',
            Cell: ({ row: { original: item } }) => (
              <Link
                routeName="namespace"
                params={{
                  name: item.metadata.namespace,
                }}
              >
                {item.metadata.namespace}
              </Link>
            ),
          },
          {
            header: 'Type',
            accessorFn: item => item.jsonData.spec.type,
          },
          { header: 'Events', accessorFn: item => item.jsonData.spec.events },
          {
            header: 'Interval',
            accessorFn: item => item.jsonData.spec.interval,
          },
          {
            header: 'Resources',
            accessorFn: item =>
              item.jsonData.spec?.resources &&
              item.jsonData.spec.resources.map(obj => (
                <Box>{JSON.stringify(obj).replace(/"/g, '')}</Box>
              )),
          },
          {
            header: 'Secret Ref',
            accessorFn: item =>
              item.jsonData.spec.secretRef && (
                <Link
                  routeName="secret"
                  params={{
                    name: item.jsonData.spec.secretRef.name,
                    namespace: item.metadata.namespace,
                  }}
                >
                  {item.jsonData.spec.secretRef.name}
                </Link>
              ),
          },
        ]}
        filterFunction={filterFunction}
      />
    </SectionBox>
  );
}<|MERGE_RESOLUTION|>--- conflicted
+++ resolved
@@ -7,13 +7,10 @@
 import { useFilterFunc } from '@kinvolk/headlamp-plugin/lib/Utils';
 import { Box } from '@mui/material';
 import React from 'react';
+import React from 'react';
 import { NotSupported } from '../checkflux';
 import Table from '../common/Table';
-<<<<<<< HEAD
 import { NameLink } from '../helpers';
-import React from 'react';
-=======
->>>>>>> 899ebe01
 
 const notificationGroup = 'notification.toolkit.fluxcd.io';
 const notificationVersion = 'v1beta3';
