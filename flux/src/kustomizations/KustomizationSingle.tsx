--- conflicted
+++ resolved
@@ -19,15 +19,10 @@
 import RemainingTimeDisplay from '../common/RemainingTimeDisplay';
 import StatusLabel from '../common/StatusLabel';
 import Table from '../common/Table';
-<<<<<<< HEAD
 import { getSourceNameAndPluralKind, ObjectEvents } from '../helpers/index';
-import { GetResourcesFromInventory } from './Inventory'
+import { GetSource } from '../sources/Source';
+import { GetResourcesFromInventory } from './Inventory';
 import { kustomizationClass } from './KustomizationList';
-=======
-import { getSourceNameAndType, ObjectEvents } from '../helpers/index';
-import { GetResourcesFromInventory } from '../inventory';
->>>>>>> 899ebe01
-import { GetSource } from '../sources/Source';
 import { kustomizationClass } from './KustomizationList';
 
 export function FluxKustomizationDetailView() {
