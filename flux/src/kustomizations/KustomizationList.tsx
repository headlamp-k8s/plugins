--- conflicted
+++ resolved
@@ -1,13 +1,10 @@
 import { SectionBox, SectionFilterHeader } from '@kinvolk/headlamp-plugin/lib/components/common';
 import { makeCustomResourceClass } from '@kinvolk/headlamp-plugin/lib/lib/k8s/crd';
 import { useFilterFunc } from '@kinvolk/headlamp-plugin/lib/Utils';
+import React from 'react';
 import { NotSupported } from '../checkflux';
 import Table from '../common/Table';
-<<<<<<< HEAD
 import { NameLink } from '../helpers';
-=======
-import React from 'react';
->>>>>>> c05c73f0
 
 export function Kustomizations() {
   return (
@@ -31,27 +28,18 @@
 
 function KustomizationList() {
   const filterFunction = useFilterFunc();
-<<<<<<< HEAD
   const resourceClass = kustomizationClass();
 
-  const [kustomizations, error] = resourceClass.useList();
-=======
   const [resources, setResources] = React.useState(null);
   const [error, setError] = React.useState(null);
 
   kustomizationClass().useApiList(setResources, setError);
->>>>>>> c05c73f0
 
   return (
     <SectionBox title={<SectionFilterHeader title="Kustomizations" />}>
       {error?.status === 404 && <NotSupported typeName="Kustomizations" />}
       <Table
-<<<<<<< HEAD
-        detailRoute="kustomize"
-        data={kustomizations}
-=======
         data={resources}
->>>>>>> c05c73f0
         defaultSortingColumn={2}
         columns={[
           NameLink(resourceClass),
