import {
  Link,
  SectionBox,
  SectionFilterHeader,
  ShowHideLabel,
} from '@kinvolk/headlamp-plugin/lib/components/common';
import { KubeObjectClass } from '@kinvolk/headlamp-plugin/lib/lib/k8s/cluster';
import { makeCustomResourceClass } from '@kinvolk/headlamp-plugin/lib/lib/k8s/crd';
import { useFilterFunc } from '@kinvolk/headlamp-plugin/lib/Utils';
import React from 'react';
import { NotSupported } from '../checkflux';
import SourceLink from '../common/Link';
import Table from '../common/Table';
<<<<<<< HEAD
import React from 'react';
import { NameLink } from '../helpers';
=======
>>>>>>> 899ebe01

const imageGroup = 'image.toolkit.fluxcd.io';
const imageVersion = 'v1beta2';

export function imageRepositoriesClass() {
  return makeCustomResourceClass({
    apiInfo: [{ group: imageGroup, version: imageVersion }],
    isNamespaced: true,
    singularName: 'imagerepository',
    pluralName: 'imagerepositories',
  });
}

export function imagePolicyClass() {
  return makeCustomResourceClass({
    apiInfo: [{ group: imageGroup, version: imageVersion }],
    isNamespaced: true,
    singularName: 'imagepolicy',
    pluralName: 'imagepolicies',
  });
}

export function imageUpdateAutomationClass(): KubeObjectClass {
  return makeCustomResourceClass({
    apiInfo: [{ group: imageGroup, version: imageVersion }],
    isNamespaced: true,
    singularName: 'imageupdateautomation',
    pluralName: 'imageupdateautomations',
  });
}

export function ImageAutomation() {
  return (
    <>
      <ImageRepositoryList resourceClass={imageRepositoriesClass()} />
      <ImagePolicyList resourceClass={imagePolicyClass()} />
      <ImageUpdateAutomationList resourceClass={imageUpdateAutomationClass()} />
    </>
  );
}

function ImageUpdateAutomationList(props: { resourceClass: KubeObjectClass }) {
  const { resourceClass } = props;
  const filterFunction = useFilterFunc();
  const [resources, setResources] = React.useState(null);
  const [error, setError] = React.useState(null);

  resourceClass.useApiList(setResources, setError);

  if (error?.status === 404) {
    return <NotSupported typeName="Image Update Automations" />;
  }

  return (
    <SectionBox title="Image Update Automations">
      <Table
        data={resources}
        columns={[
          {
            header: 'Name',
            accessorKey: 'metadata.name',
            Cell: ({ row: { original: item } }) => (
              <Link
                routeName={`/flux/image-automations/:type/:namespace/:name`}
                params={{
                  name: item.metadata.name,
                  namespace: item.metadata.namespace,
                  type: 'imageupdateautomations',
                }}
              >
                {item?.jsonData?.metadata.name}
              </Link>
            ),
          },
          'namespace',
          'status',
          {
            header: 'Git',
            accessorFn: item =>
              item.jsonData.spec.git && (
                <ShowHideLabel labelId={item?.metadata.uid}>
                  {JSON.stringify(item.jsonData.spec.git)}
                </ShowHideLabel>
              ),
          },
          {
            header: 'Interval',
            accessorFn: item => item.jsonData.spec.interval,
          },
          {
            header: 'Update',
            accessorFn: item =>
              item.jsonData.spec.update && JSON.stringify(item.jsonData.spec.update),
          },
          'age',
        ]}
        filterFunction={filterFunction}
      />
    </SectionBox>
  );
}

function ImagePolicyList(props: { resourceClass: KubeObjectClass }) {
  const { resourceClass } = props;
  const filterFunction = useFilterFunc();
  const [resources, setResources] = React.useState(null);
  const [error, setError] = React.useState(null);

  resourceClass.useApiList(setResources, setError);

  if (error?.status === 404) {
    return <NotSupported typeName="Image Update Policies" />;
  }

  return (
    <SectionBox title="Image Policies">
      <Table
        data={resources}
        columns={[
          NameLink(resourceClass),
          'namespace',
          'status',
          {
            header: 'Policy',
            accessorFn: item =>
              item.jsonData.spec.policy && JSON.stringify(item.jsonData.spec.policy),
          },
          'age',
        ]}
        filterFunction={filterFunction}
      />
    </SectionBox>
  );
}

function ImageRepositoryList(props: { resourceClass: KubeObjectClass }) {
  const { resourceClass } = props;
  const filterFunction = useFilterFunc();
  const [resources, setResources] = React.useState(null);
  const [error, setError] = React.useState(null);

  resourceClass.useApiList(setResources, setError);

  if (error?.status === 404) {
    return <NotSupported typeName="Image Repositories" />;
  }

  return (
    <SectionBox title={<SectionFilterHeader title="Image Repositories" />}>
      <Table
        data={resources}
        columns={[
          NameLink(resourceClass),
          'namespace',
          'status',
          {
            header: 'Insecure',
            accessorFn: item => item.jsonData.spec.insecure || 'False',
          },
          {
            header: 'Secret Ref',
            accessorFn: item => item.jsonData.spec?.secretRef?.name || '-',
          },
          {
            header: 'Image',
            accessorFn: item => <SourceLink wrap url={item.jsonData.spec.image} />,
          },
          {
            header: 'Interval',
            accessorFn: item => item.jsonData.spec.interval,
          },
          {
            header: 'Schedule',
            accessorFn: item => item.jsonData.spec.schedule,
          },
          {
            header: 'Service Account',
            accessorFn: item => item.jsonData.spec.serviceAccountName || '-',
          },
          {
            header: 'Timeout',
            accessorFn: item => item.jsonData.spec.timeout,
          },
          'age',
        ]}
        filterFunction={filterFunction}
      />
    </SectionBox>
  );
}<|MERGE_RESOLUTION|>--- conflicted
+++ resolved
@@ -8,14 +8,11 @@
 import { makeCustomResourceClass } from '@kinvolk/headlamp-plugin/lib/lib/k8s/crd';
 import { useFilterFunc } from '@kinvolk/headlamp-plugin/lib/Utils';
 import React from 'react';
+import React from 'react';
 import { NotSupported } from '../checkflux';
 import SourceLink from '../common/Link';
 import Table from '../common/Table';
-<<<<<<< HEAD
-import React from 'react';
 import { NameLink } from '../helpers';
-=======
->>>>>>> 899ebe01
 
 const imageGroup = 'image.toolkit.fluxcd.io';
 const imageVersion = 'v1beta2';
