import {
  ConditionsTable,
  MainInfoSection,
  SectionBox,
} from '@kinvolk/headlamp-plugin/lib/components/common';
import Event from '@kinvolk/headlamp-plugin/lib/k8s/event';
import Editor from '@monaco-editor/react';
import React, { ReactNode } from 'react';
import { useParams } from 'react-router-dom';
import YAML from 'yaml';
import {
  ForceReconciliationAction,
  ResumeAction,
  SuspendAction,
  SyncAction,
} from '../actions/index';
import Link from '../common/Link';
import RemainingTimeDisplay from '../common/RemainingTimeDisplay';
import StatusLabel from '../common/StatusLabel';
import { ObjectEvents } from '../helpers/index';
import {
  imagePolicyClass,
  imageRepositoriesClass,
  imageUpdateAutomationClass,
} from './ImageAutomationList';
import Flux404 from '../checkflux';

export function FluxImageAutomationDetailView() {
  const { pluralName, namespace, name } = useParams<{
    pluralName: string;
    namespace: string;
    name: string;
  }>();

  const resourceClass = (() => {
    switch (pluralName) {
      case 'imagerepositories':
        return imageRepositoriesClass();
      case 'imagepolicies':
        return imagePolicyClass();
      case 'imageupdateautomations':
        return imageUpdateAutomationClass();
      default:
        return null;
    }
  })();

<<<<<<< HEAD
  if (!resourceClass) {
    return <Flux404 message={`Unknown type ${pluralName}`} />;
  }
  
  const [events] = Event?.default.useList({
=======
  const [events] = Event.useList({
>>>>>>> 899ebe01
    namespace,
    fieldSelector: `involvedObject.name=${name},involvedObject.kind=${resourceClass.kind}`,
  });

  return (
    <>
      <CustomResourceDetails resourceClass={resourceClass} name={name} namespace={namespace} />
      <ObjectEvents events={events} />
    </>
  );
}

function CustomResourceDetails(props) {
  const { name, namespace, resourceClass } = props;
  const [resource, setResource] = React.useState(null);

  const themeName = localStorage.getItem('headlampThemePreference');

  resourceClass.useApiGet(setResource, name, namespace);

  function prepareExtraInfo() {
    const extraInfo: Array<{ name: string; value: ReactNode }> = [
      {
        name: 'Status',
        value: <StatusLabel item={resource} />,
      },
    ];

    if (resource?.jsonData.kind === 'ImageRepository') {
      extraInfo.push({
        name: 'Image',
        value: <Link url={resource?.jsonData.spec?.image} />,
      });
      extraInfo.push({
        name: 'Provider',
        value: resource?.jsonData.spec?.provider || 'None',
      });
      extraInfo.push({
        name: 'Exclusion List',
        value: resource?.jsonData.spec?.exclusionList
          ? resource?.jsonData.spec?.exclusionList.join(', ')
          : 'None',
      });
      extraInfo.push({
        name: 'Canonical Image Name',
        value: resource?.jsonData?.status?.canonicalImageName || '-',
      });
      extraInfo.push({
        name: 'Last Scan Result',
        value:
          resource?.jsonData?.status?.lastScanResult &&
          JSON.stringify(resource?.jsonData.status?.lastScanResult),
      });
    }
    if (resource?.jsonData.kind === 'ImagePolicy') {
      extraInfo.push({
        name: 'Image Repository Ref',
        value:
          resource?.jsonData.spec?.imageRepositoryRef &&
          JSON.stringify(resource?.jsonData.spec?.imageRepositoryRef),
      });
      extraInfo.push({
        name: 'Policy',
        value: resource?.jsonData.spec?.policy && (
          <Editor
            theme={themeName === 'dark' ? 'vs-dark' : 'light'}
            language="yaml"
            value={YAML.stringify(resource?.jsonData.spec?.policy)}
            height={150}
            options={{
              // no lines
              lineNumbers: 'off',
            }}
          />
        ),
      });
    }

    extraInfo.push({
      name: 'Suspend',
      value: resource?.jsonData.spec?.suspend ? 'True' : 'False',
    });
    if (resource?.jsonData?.spec?.interval) {
      extraInfo.push({
        name: 'Interval',
        value: resource.jsonData.spec.interval,
      });
    }

    if (resource?.jsonData.kind === 'ImageUpdateAutomation') {
      extraInfo.push({
        name: 'Git',
        value: resource?.jsonData.spec?.git && (
          <Editor
            theme={themeName === 'dark' ? 'vs-dark' : 'light'}
            language="yaml"
            value={YAML.stringify(resource?.jsonData.spec?.git)}
            height={200}
            options={{
              // no lines
              lineNumbers: 'off',
            }}
          />
        ),
      });
    }

    if (!resource?.jsonData.spec?.suspend) {
      extraInfo.push({
        name: 'Next Reconciliation',
        value: <RemainingTimeDisplay item={resource} />,
      });
    }
    return extraInfo;
  }

  return (
    <>
      <MainInfoSection
        resource={resource}
        extraInfo={prepareExtraInfo()}
        actions={[
          <SyncAction resource={resource} />,
          <SuspendAction resource={resource} />,
          <ResumeAction resource={resource} />,
          <ForceReconciliationAction resource={resource} />,
        ]}
      />
      <SectionBox title="Conditions">
        <ConditionsTable resource={resource?.jsonData} />
      </SectionBox>
    </>
  );
}<|MERGE_RESOLUTION|>--- conflicted
+++ resolved
@@ -14,6 +14,7 @@
   SuspendAction,
   SyncAction,
 } from '../actions/index';
+import Flux404 from '../checkflux';
 import Link from '../common/Link';
 import RemainingTimeDisplay from '../common/RemainingTimeDisplay';
 import StatusLabel from '../common/StatusLabel';
@@ -23,7 +24,6 @@
   imageRepositoriesClass,
   imageUpdateAutomationClass,
 } from './ImageAutomationList';
-import Flux404 from '../checkflux';
 
 export function FluxImageAutomationDetailView() {
   const { pluralName, namespace, name } = useParams<{
@@ -45,15 +45,11 @@
     }
   })();
 
-<<<<<<< HEAD
   if (!resourceClass) {
     return <Flux404 message={`Unknown type ${pluralName}`} />;
   }
-  
+
   const [events] = Event?.default.useList({
-=======
-  const [events] = Event.useList({
->>>>>>> 899ebe01
     namespace,
     fieldSelector: `involvedObject.name=${name},involvedObject.kind=${resourceClass.kind}`,
   });
