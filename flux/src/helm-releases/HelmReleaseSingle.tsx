--- conflicted
+++ resolved
@@ -19,14 +19,9 @@
 } from '../actions/index';
 import RemainingTimeDisplay from '../common/RemainingTimeDisplay';
 import StatusLabel from '../common/StatusLabel';
-<<<<<<< HEAD
 import { getSourceNameAndPluralKind, ObjectEvents } from '../helpers/index';
+import { GetSource } from '../sources/Source';
 import { helmReleaseClass } from './HelmReleaseList';
-=======
-import { getSourceNameAndType, ObjectEvents } from '../helpers/index';
-import { GetResourcesFromInventory } from '../inventory';
->>>>>>> 899ebe01
-import { GetSource } from '../sources/Source';
 import { helmReleaseClass } from './HelmReleaseList';
 
 export function FluxHelmReleaseDetailView() {
