--- conflicted
+++ resolved
@@ -1,16 +1,10 @@
-import {
-  SectionBox,
-  SectionFilterHeader,
-} from '@kinvolk/headlamp-plugin/lib/components/common';
+import { SectionBox, SectionFilterHeader } from '@kinvolk/headlamp-plugin/lib/components/common';
 import { makeCustomResourceClass } from '@kinvolk/headlamp-plugin/lib/lib/k8s/crd';
 import { useFilterFunc } from '@kinvolk/headlamp-plugin/lib/Utils';
+import React from 'react';
 import { NotSupported } from '../checkflux';
 import Table from '../common/Table';
-<<<<<<< HEAD
 import { NameLink } from '../helpers';
-=======
-import React from 'react';
->>>>>>> c05c73f0
 
 export function HelmReleases() {
   return <HelmReleasesList />;
